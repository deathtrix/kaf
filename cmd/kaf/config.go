package main

import (
	"fmt"
	"os"

	"regexp"

	"github.com/Shopify/sarama"
	"github.com/birdayz/kaf/pkg/config"
	"github.com/manifoldco/promptui"
	"github.com/spf13/cobra"
)

var (
<<<<<<< HEAD
	flagEhConnString string
	flagBrokerVersion      string
=======
	flagEhConnString  string
	flagBrokerVersion string
>>>>>>> 0051cd1f
)

func init() {
	configCmd.AddCommand(configImportCmd)
	configCmd.AddCommand(configUseCmd)
	configCmd.AddCommand(configLsCmd)
	configCmd.AddCommand(configAddClusterCmd)
	configCmd.AddCommand(configRemoveClusterCmd)
	configCmd.AddCommand(configSelectCluster)
	configCmd.AddCommand(configCurrentContext)
	configCmd.AddCommand(configAddEventhub)
	rootCmd.AddCommand(configCmd)

	configLsCmd.Flags().BoolVar(&noHeaderFlag, "no-headers", false, "Hide table headers")
	configAddEventhub.Flags().StringVar(&flagEhConnString, "eh-connstring", "", "EventHub ConnectionString")
	configAddClusterCmd.Flags().StringVar(&flagBrokerVersion, "broker-version", "", fmt.Sprintf("Broker Version. Available Versions: %v", sarama.SupportedVersions))
}

var configCmd = &cobra.Command{
	Use:   "config",
	Short: "Handle kaf configuration",
}

var configCurrentContext = &cobra.Command{
	Use:   "current-context",
	Short: "Displays the current context",
	Args:  cobra.ExactArgs(0),
	Run: func(cmd *cobra.Command, args []string) {
		fmt.Println(cfg.CurrentCluster)
	},
}

var configUseCmd = &cobra.Command{
	Use:   "use-cluster [NAME]",
	Short: "Sets the current cluster in the configuration",
	Args:  cobra.ExactArgs(1),
	Run: func(cmd *cobra.Command, args []string) {
		name := args[0]
		if err := cfg.SetCurrentCluster(name); err != nil {
			fmt.Printf("Cluster with name %v not found\n", name)
		} else {
			fmt.Printf("Switched to cluster \"%v\".\n", name)
		}
	},
}

var configLsCmd = &cobra.Command{
	Use:   "get-clusters",
	Short: "Display clusters in the configuration file",
	Args:  cobra.NoArgs,
	Run: func(cmd *cobra.Command, args []string) {
		if !noHeaderFlag {
			fmt.Println("NAME")
		}
		for _, cluster := range cfg.Clusters {
			fmt.Println(cluster.Name)
		}
	},
}

var configAddEventhub = &cobra.Command{
	Use:     "add-eventhub [NAME]",
	Example: "esp config add-eventhub my-eventhub --eh-connstring 'Endpoint=sb://......AccessKey=....'",
	Short:   "Add Azure EventHub",
	Args:    cobra.ExactArgs(1),
	Run: func(cmd *cobra.Command, args []string) {
		name := args[0]
		for _, cluster := range cfg.Clusters {
			if cluster.Name == name {
				errorExit("Could not add cluster: cluster with name '%v' exists already.", name)
			}
		}

		// Parse hub name from ConnString
		r, _ := regexp.Compile(`^Endpoint=sb://(.*)\.servicebus.*$`)
		hubName := r.FindStringSubmatch(flagEhConnString)
		if len(hubName) != 2 {
			errorExit("Failed to determine EventHub name from Connection String. Check your ConnectionString")
		}

		cfg.Clusters = append(cfg.Clusters, &config.Cluster{
			Name:              name,
			Brokers:           []string{hubName[1] + ".servicebus.windows.net:9093"},
			SchemaRegistryURL: schemaRegistryURL,
			SASL: &config.SASL{
				Mechanism: "PLAIN",
				Username:  "$ConnectionString",
				Password:  flagEhConnString,
			},
			SecurityProtocol: "SASL_SSL",
		})
		err := cfg.Write()
		if err != nil {
			errorExit("Unable to write config: %v\n", err)
		}
		fmt.Println("Added EventHub.")
	},
}

var configSelectCluster = &cobra.Command{
	Use:   "select-cluster",
	Short: "Interactively select a cluster",
	Run: func(cmd *cobra.Command, args []string) {
		var clusterNames []string
		for _, cluster := range cfg.Clusters {
			clusterNames = append(clusterNames, cluster.Name)
		}
		p := promptui.Select{
			Label: "Select cluster",
			Items: clusterNames,
			Size:  10,
		}

		_, selected, err := p.Run()
		if err != nil {
			os.Exit(0)
		}

		// How to have selection on currently selected cluster?

		// TODO copy pasta
		if err := cfg.SetCurrentCluster(selected); err != nil {
			fmt.Printf("Cluster with selected %v not found\n", selected)
		}
	},
}

var configAddClusterCmd = &cobra.Command{
	Use:   "add-cluster [NAME]",
	Short: "Add cluster",
	Args:  cobra.ExactArgs(1),
	Run: func(cmd *cobra.Command, args []string) {
		name := args[0]
		for _, cluster := range cfg.Clusters {
			if cluster.Name == name {
				errorExit("Could not add cluster: cluster with name '%v' exists already.", name)
			}
		}

		cfg.Clusters = append(cfg.Clusters, &config.Cluster{
			Name:              name,
			Brokers:           brokersFlag,
			SchemaRegistryURL: schemaRegistryURL,
<<<<<<< HEAD
			Version:           flagVersion,
=======
			Version:           flagBrokerVersion,
>>>>>>> 0051cd1f
		})
		err := cfg.Write()
		if err != nil {
			errorExit("Unable to write config: %v\n", err)
		}
		fmt.Println("Added cluster.")
	},
}

var configRemoveClusterCmd = &cobra.Command{
	Use:   "remove-cluster [NAME]",
	Short: "remove cluster",
	Args:  cobra.ExactArgs(1),
	Run: func(cmd *cobra.Command, args []string) {
		name := args[0]

		var pos = -1
		for i, cluster := range cfg.Clusters {
			if cluster.Name == name {
				pos = i
				break
			}
		}

		if pos == -1 {
			errorExit("Could not delete cluster: cluster with name '%v' not exists.", name)
		}

		cfg.Clusters = append(cfg.Clusters[:pos], cfg.Clusters[pos+1:]...)

		err := cfg.Write()
		if err != nil {
			errorExit("Unable to write config: %v\n", err)
		}
		fmt.Println("Removed cluster.")
	},
}

var configImportCmd = &cobra.Command{
	Use:   "import [ccloud]",
	Short: "Import configurations into the $HOME/.kaf/config file",
	Run: func(cmd *cobra.Command, args []string) {
		if path, err := config.TryFindCcloudConfigFile(); err == nil {
			fmt.Printf("Detected Confluent Cloud config in file %v\n", path)
			if username, password, broker, err := config.ParseConfluentCloudConfig(path); err == nil {

				newCluster := &config.Cluster{
					Name:    "ccloud",
					Brokers: []string{broker},
					SASL: &config.SASL{
						Username:  username,
						Password:  password,
						Mechanism: "PLAIN",
					},
					SecurityProtocol: "SASL_SSL",
				}

				var found bool
				for i, newCluster := range cfg.Clusters {
					if newCluster.Name == "confluent cloud" {
						found = true
						cfg.Clusters[i] = newCluster
						break
					}
				}

				if !found {
					fmt.Println("Wrote new entry to config file")
					cfg.Clusters = append(cfg.Clusters, newCluster)
				}

				if cfg.CurrentCluster == "" {
					cfg.CurrentCluster = newCluster.Name
				}
				err = cfg.Write()
				if err != nil {
					errorExit("Failed to write config: %w", err)
				}

			}
		}
	},
	ValidArgs: []string{"ccloud"},
	Args: func(cmd *cobra.Command, args []string) error {
		if err := cobra.OnlyValidArgs(cmd, args); err != nil {
			return err
		}

		if err := cobra.ExactArgs(1)(cmd, args); err != nil {
			return err
		}
		return nil
	},
}<|MERGE_RESOLUTION|>--- conflicted
+++ resolved
@@ -13,13 +13,8 @@
 )
 
 var (
-<<<<<<< HEAD
-	flagEhConnString string
-	flagBrokerVersion      string
-=======
 	flagEhConnString  string
 	flagBrokerVersion string
->>>>>>> 0051cd1f
 )
 
 func init() {
@@ -163,11 +158,7 @@
 			Name:              name,
 			Brokers:           brokersFlag,
 			SchemaRegistryURL: schemaRegistryURL,
-<<<<<<< HEAD
-			Version:           flagVersion,
-=======
 			Version:           flagBrokerVersion,
->>>>>>> 0051cd1f
 		})
 		err := cfg.Write()
 		if err != nil {
