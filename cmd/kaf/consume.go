package main

import (
	"bytes"
	"context"
	"encoding/binary"
	"encoding/json"
	"fmt"
<<<<<<< HEAD
	"strconv"
	"sync"
	"text/tabwriter"
	"time"

=======
>>>>>>> 539b7663
	"github.com/Shopify/sarama"
	"github.com/birdayz/kaf/pkg/avro"
	"github.com/birdayz/kaf/pkg/proto"
	"github.com/golang/protobuf/jsonpb"
<<<<<<< HEAD
	prettyjson "github.com/hokaccha/go-prettyjson"
=======
	"github.com/hokaccha/go-prettyjson"
	"github.com/mattn/go-colorable"
>>>>>>> 539b7663
	"github.com/spf13/cobra"
	"os"
	"sort"
	"strconv"
	"strings"
	"sync"
	"sync/atomic"
	"text/tabwriter"
)

var (
<<<<<<< HEAD
	offsetFlag      string
	groupFlag       string
	groupCommitFlag bool
	raw             bool
	follow          bool
	schemaCache     *avro.SchemaCache
	keyfmt          *prettyjson.Formatter
=======
	partitionsWhitelistFlag []int
	offsetFlags             []string
	countFlag               int
	countsFlags             []int
	endFlag                 bool
	raw                     bool
	followFlag              bool
	tailFlag                int
	skipFlag                int
	tailsFlags              []int
	skipsFlags              []int
	schemaCache             *avro.SchemaCache
	keyfmt                  *prettyjson.Formatter
>>>>>>> 539b7663

	protoType    string
	keyProtoType string

	flagPartitions []int32

	limitMessagesFlag int64

	reg *proto.DescriptorRegistry
)

func init() {
	rootCmd.AddCommand(consumeCmd)
<<<<<<< HEAD
	consumeCmd.Flags().StringVar(&offsetFlag, "offset", "oldest", "Offset to start consuming. Possible values: oldest, newest.")
	consumeCmd.Flags().BoolVar(&raw, "raw", false, "Print raw output of messages, without key or prettified JSON")
	consumeCmd.Flags().BoolVarP(&follow, "follow", "f", false, "Shorthand to start consuming with offset HEAD-1 on each partition. Overrides --offset flag")
	consumeCmd.Flags().StringSliceVar(&protoFiles, "proto-include", []string{}, "Path to proto files")
	consumeCmd.Flags().StringSliceVar(&protoExclude, "proto-exclude", []string{}, "Proto exclusions (path prefixes)")
	consumeCmd.Flags().StringVar(&protoType, "proto-type", "", "Fully qualified name of the proto message type. Example: com.test.SampleMessage")
	consumeCmd.Flags().StringVar(&keyProtoType, "key-proto-type", "", "Fully qualified name of the proto key type. Example: com.test.SampleMessage")
	consumeCmd.Flags().Int32SliceVarP(&flagPartitions, "partitions", "p", []int32{}, "Partitions to consume from")
	consumeCmd.Flags().Int64VarP(&limitMessagesFlag, "limit-messages", "l", 0, "Limit messages per partition")
	consumeCmd.Flags().StringVarP(&groupFlag, "group", "g", "", "Consumer Group to use for consume")
	consumeCmd.Flags().BoolVar(&groupCommitFlag, "commit", false, "Commit Group offset after receiving messages. Works only if consuming as Consumer Group")
=======
	consumeCmd.Flags().StringSliceVarP(&offsetFlags, "offset", "o", []string{},
		`Offset to start consuming. Takes a single or partitioned value.
Possible values: oldest, newest, -X, +X, X. (X is a number)
oldest: Start reading at the oldest offset. This is the default if skip/take are undefined.
newest: Start reading at the newest offset.
X: Start reading at offset X.`)
	consumeCmd.Flags().IntVarP(&tailFlag, "tail", "t", 0, "Reads the last X messages across all partitions. Overrides --offset flag.")
	consumeCmd.Flags().IntSliceVarP(&tailsFlags, "tails", "T", []int{}, "Reads the last X messages on each partition. Takes a single or partitioned value.")
	consumeCmd.Flags().IntVarP(&skipFlag, "skip", "s", 0, "Skips the first X messages across all partitions. Overrides --offset flag.")
	consumeCmd.Flags().IntSliceVarP(&skipsFlags, "skips", "S", []int{}, "Skips the first X messages on each partition. Takes a single or partitioned value. ")

	consumeCmd.Flags().IntVarP(&countFlag, "count", "n", 0, "Number of messages to consume before exiting.")
	consumeCmd.Flags().IntSliceVarP(&countsFlags, "counts", "N", []int{}, "Number of messages to consume per partition before stopping. Takes a single or partitioned value.")

	consumeCmd.Flags().IntSliceVarP(&partitionsWhitelistFlag, "partitions", "p", []int{}, "Partitions to read from as a comma-delimited list; if unset, all partitions will be read.")
	consumeCmd.Flags().BoolVar(&raw, "raw", false, "Print raw output of messages, without key or prettified JSON.")
	consumeCmd.Flags().BoolVarP(&followFlag, "follow", "f", false, "Shorthand to start consuming with offset HEAD-1 on each partition.")
	consumeCmd.Flags().BoolVarP(&endFlag, "end", "e", false, "Stop reading after reaching the end of the partition(s).")
	consumeCmd.Flags().StringSliceVar(&protoFiles, "proto-include", []string{}, "Path to proto files.")
	consumeCmd.Flags().StringSliceVar(&protoExclude, "proto-exclude", []string{}, "Proto exclusions (path prefixes).")
	consumeCmd.Flags().StringVar(&protoType, "proto-type", "", "Fully qualified name of the proto message type. Example: com.test.SampleMessage.")
>>>>>>> 539b7663

	keyfmt = prettyjson.NewFormatter()
	keyfmt.Newline = " " // Replace newline with space to avoid condensed output.
	keyfmt.Indent = 0
}

func resolveOffset(
	client sarama.Client, topic string, partition int, flag string,
) (int64, error) {

	switch flag {
	case "oldest", "":
		return sarama.OffsetOldest, nil
	case "newest":
		return sarama.OffsetNewest, nil
	default:

		var err error
		var offset, min, max int64

		isSkip := flag[0] == '+'
		isTail := flag[0] == '-'
		numStr := flag
		if isSkip || isTail {
			numStr = flag[1:]
		}
		offset, err = strconv.ParseInt(numStr, 10, 64)
		if err != nil {
			return 0, fmt.Errorf("invalid offset flag %q: %s", flag, err)
		}
		min, err = client.GetOffset(topic, int32(partition), sarama.OffsetOldest)
		if err != nil {
			return 0, err
		}
		max, err = client.GetOffset(topic, int32(partition), sarama.OffsetNewest)
		if err != nil {
			return 0, err
		}

		logFmt := flag

		if isSkip {
			offset = min + offset
			logFmt = fmt.Sprintf("skip first %s", numStr)
		} else if isTail {
			offset = max - offset
			logFmt = fmt.Sprintf("take last %s", numStr)
		} else {
			logFmt = fmt.Sprintf("use offset %s", numStr)
		}
		if offset > max {
			fmt.Fprintf(os.Stderr, "Attempting to %s on partition %d (%d...%d) gives %d, which is after the max offset. Using the max offset instead.\n", logFmt, partition, min, max, offset)
			offset = max
		}
		if offset < min {
			fmt.Fprintf(os.Stderr, "Attempting to %s on partition %d (%d...%d) gives %d, which is before the min offset. Using the min offset instead.\n", logFmt, partition, min, max, offset)
			offset = min
		}

		return offset, nil
	}
}

<<<<<<< HEAD
const (
	offsetsRetry = 500 * time.Millisecond
)

var consumeCmd = &cobra.Command{
	Use:               "consume TOPIC",
	Short:             "Consume messages",
	Args:              cobra.ExactArgs(1),
	ValidArgsFunction: validTopicArgs,
	PreRun:            setupProtoDescriptorRegistry,
	Run: func(cmd *cobra.Command, args []string) {
		var offset int64
		switch offsetFlag {
		case "oldest":
			offset = sarama.OffsetOldest
		case "newest":
			offset = sarama.OffsetNewest
		default:
			// TODO: normally we would parse this to int64 but it's
			// difficult as we can have multiple partitions. need to
			// find a way to give offsets from CLI with a good
			// syntax.
			offset = sarama.OffsetNewest
		}
		cfg := getConfig()
		cfg.Consumer.Offsets.Initial = offset
		topic := args[0]
		client := getClientFromConfig(cfg)
=======
var consumeCmd = &cobra.Command{
	Use:   "consume",
	Short: "Consume messages",
	Args:  cobra.ExactArgs(1),
	Long: `Flags which are documented with "Takes a single or partitioned value" can be passed a single 
value or a comma-delimited list of value. If a single value is provided, that value will be used for each 
partition. If a comma-delimited list is provided, the number of values must be the same as the number of 
partitions being consumed (based on the --partitions flag, defaults to all partitions).`,
	PreRun: setupProtoDescriptorRegistry,
	Run: func(cmd *cobra.Command, args []string) {

		topic := args[0]

		client := getClient()
>>>>>>> 539b7663

		if groupFlag != "" {
			withConsumerGroup(cmd.Context(), client, topic, groupFlag)
		} else {
			withoutConsumerGroup(cmd.Context(), client, topic, offset)
		}

<<<<<<< HEAD
	},
}

type g struct{}

func (g *g) Setup(s sarama.ConsumerGroupSession) error {
	return nil
}

func (g *g) Cleanup(s sarama.ConsumerGroupSession) error {
	return nil
}

func (g *g) ConsumeClaim(s sarama.ConsumerGroupSession, claim sarama.ConsumerGroupClaim) error {

	mu := sync.Mutex{} // Synchronizes stderr and stdout.
	for msg := range claim.Messages() {
		handleMessage(msg, &mu)
		if groupCommitFlag {
			s.MarkMessage(msg, "")
		}
	}
	return nil
}

func withConsumerGroup(ctx context.Context, client sarama.Client, topic, group string) {
	cg, err := sarama.NewConsumerGroupFromClient(group, client)
	if err != nil {
		errorExit("Failed to create consumer group: %v", err)
	}

	err = cg.Consume(ctx, []string{topic}, &g{})
	if err != nil {
		errorExit("Error on consume: %v", err)
	}
}

func withoutConsumerGroup(ctx context.Context, client sarama.Client, topic string, offset int64) {
	consumer, err := sarama.NewConsumerFromClient(client)
	if err != nil {
		errorExit("Unable to create consumer from client: %v\n", err)
	}

	var partitions []int32
	if len(flagPartitions) == 0 {
		partitions, err = consumer.Partitions(topic)
=======
		foundPartitions, err := consumer.Partitions(topic)
>>>>>>> 539b7663
		if err != nil {
			errorExit("Unable to get partitions: %v\n", err)
		}
	} else {
		partitions = flagPartitions
	}

<<<<<<< HEAD
	schemaCache = getSchemaCache()
=======
		var partitions []int

		if len(partitionsWhitelistFlag) > 0 {
			// filter the partitions but keep the order the user specified
			foundPartitionMap := make(map[int32]bool)
			for _, partition := range foundPartitions {
				foundPartitionMap[partition] = true
			}
			for _, partition := range partitionsWhitelistFlag {
				if !foundPartitionMap[int32(partition)] {
					errorExit("Requested partition %d was not found.", partition)
				}
				partitions = append(partitions, partition)
			}
		} else {
			for _, partition := range foundPartitions {
				partitions = append(partitions, int(partition))
			}
			// make sure partitions are sorted in a reasonable order if the user provided partitioned arguments
			sort.Ints(partitions)
		}

		opts := createOptions(partitions)

		offsetFlagsMap := opts.offsetFlagsMap
		countFlagsMap := opts.countsMap
		globalLimit := int64(opts.globalCount)
		hasGlobalLimit := globalLimit > 0


		// counter used for writing progress to stderr (needed because of buffered tabwriter)
		var globalProgress int64 = 0 // int64 because it's updated by atomic.AddInt64
		// counter used to track how many messages have been written to std out
		var globalWrittenCount int64 = 0
>>>>>>> 539b7663

	wg := sync.WaitGroup{}
	mu := sync.Mutex{} // Synchronizes stderr and stdout.
	for _, partition := range partitions {

		wg.Add(1)

<<<<<<< HEAD
		go func(partition int32, offset int64) {
			req := &sarama.OffsetRequest{
				Version: int16(1),
			}
			req.AddBlock(topic, partition, int64(-1), int32(0))
			ldr, err := client.Leader(topic, partition)
			if err != nil {
				errorExit("Unable to get leader: %v\n", err)
			}

			offsets, err := getAvailableOffsetsRetry(ldr, req, offsetsRetry)
			if err != nil {
				errorExit("Unable to get available offsets: %v\n", err)
			}
			followOffset := offsets.GetBlock(topic, partition).Offset - 1

			if follow && followOffset > 0 {
				offset = followOffset
				fmt.Fprintf(errWriter, "Starting on partition %v with offset %v\n", partition, offset)
			}

			pc, err := consumer.ConsumePartition(topic, partition, offset)
			if err != nil {
				errorExit("Unable to consume partition: %v %v %v %v\n", topic, partition, offset, err)
			}

			defer wg.Done()

			for {
				select {
				case <-ctx.Done():
					return
				case msg := <-pc.Messages():
					handleMessage(msg, &mu)
					if limitMessagesFlag > 0 && msg.Offset >= offset+limitMessagesFlag {
						return
=======
			go func(partition int) {

				offsetFlag := offsetFlagsMap[partition]
				partitionLimit, hasPartitionLimit := countFlagsMap[partition]
				offset, err := resolveOffset(client, topic, partition, offsetFlag)
				if err != nil {
					errorExit("Unable to get offsets for partition %d: %v.", partition, err)
				}

				formattedCount := "∞"
				if hasGlobalLimit {
					formattedCount = fmt.Sprintf("at most %d", globalLimit)
				}
				if hasPartitionLimit {
					formattedCount = fmt.Sprintf("%d", partitionLimit)
				}

				var formattedOffset string
				switch offset {
				case sarama.OffsetNewest:
					formattedOffset = "newest"
				case sarama.OffsetOldest:
					formattedOffset = "oldest"
				default:
					formattedOffset = fmt.Sprintf("%v", offset)
				}

				fmt.Fprintf(os.Stderr, "Starting to read %s messages on partition %v at offset %v\n", formattedCount, partition, formattedOffset)

				pc, err := consumer.ConsumePartition(topic, int32(partition), offset)
				if err != nil {
					if strings.Contains(err.Error(), "outside the range of offsets maintained") {
						fmt.Fprintf(os.Stderr, "Unable to consume partition %d starting at offset %d; will use newest offset; error was: %v\n", partition, offset, err)
						pc, err = consumer.ConsumePartition(topic, int32(partition), sarama.OffsetNewest)
					}
					if err != nil {
						errorExit("Unable to consume partition %d starting at offset %d: %v\n", partition, offset, err)
					}
				}

				partitionCount := 0

				for msg := range pc.Messages() {

					var stderr bytes.Buffer

					// TODO make this nicer
					var dataToDisplay []byte
					if protoType != "" {
						dataToDisplay, err = protoDecode(reg, msg.Value, protoType)
						if err != nil {
							fmt.Fprintf(&stderr, "failed to decode proto. falling back to binary output. Error: %v", err)
						}
					} else {
						dataToDisplay, err = avroDecode(msg.Value)
						if err != nil {
							fmt.Fprintf(&stderr, "could not decode Avro data: %v\n", err)
						}
					}

					if !raw {
						formatted, err := prettyjson.Format(dataToDisplay)
						if err == nil {
							dataToDisplay = formatted
						}

						w := tabwriter.NewWriter(&stderr, tabwriterMinWidth, tabwriterWidth, tabwriterPadding, tabwriterPadChar, tabwriterFlags)

						if len(msg.Headers) > 0 {
							fmt.Fprintf(w, "Headers:\n")
						}

						for _, hdr := range msg.Headers {
							var hdrValue string
							// Try to detect azure eventhub-specific encoding
							if len(hdr.Value) > 0 {
								switch hdr.Value[0] {
								case 161:
									hdrValue = string(hdr.Value[2 : 2+hdr.Value[1]])
								case 131:
									hdrValue = strconv.FormatUint(binary.BigEndian.Uint64(hdr.Value[1:9]), 10)
								default:
									hdrValue = string(hdr.Value)
								}
							}

							fmt.Fprintf(w, "\tKey: %v\tValue: %v\n", string(hdr.Key), hdrValue)

						}

						if msg.Key != nil && len(msg.Key) > 0 {

							key, err := avroDecode(msg.Key)
							if err != nil {
								fmt.Fprintf(&stderr, "could not decode Avro data: %v\n", err)
							}
							fmt.Fprintf(w, "Key:\t%v\n", formatKey(key))
						}

						fmt.Fprintf(w, "Partition:\t%v\nOffset:\t%v\nTimestamp:\t%v\n", msg.Partition, msg.Offset, msg.Timestamp)
						partitionCount++
						if hasPartitionLimit {
							fmt.Fprintf(w, "Progress:\t%d/%d\n", partitionCount, partitionLimit)
						}
						if hasGlobalLimit {
							count := atomic.AddInt64(&globalProgress, 1)
							fmt.Fprintf(w, "Progress: \t%d/%d\n", count, globalLimit)
						}
						w.Flush()
>>>>>>> 539b7663
					}
				}
			}
		}(partition, offset)
	}
	wg.Wait()
}

func handleMessage(msg *sarama.ConsumerMessage, mu *sync.Mutex) {
	var stderr bytes.Buffer

	var dataToDisplay []byte
	var keyToDisplay []byte
	var err error

<<<<<<< HEAD
	if protoType != "" {
		dataToDisplay, err = protoDecode(reg, msg.Value, protoType)
		if err != nil {
			fmt.Fprintf(&stderr, "failed to decode proto. falling back to binary outputla. Error: %v\n", err)
		}
	} else {
		dataToDisplay, err = avroDecode(msg.Value)
		if err != nil {
			fmt.Fprintf(&stderr, "could not decode Avro data: %v\n", err)
		}
	}

	if keyProtoType != "" {
		keyToDisplay, err = protoDecode(reg, msg.Key, keyProtoType)
		if err != nil {
			fmt.Fprintf(&stderr, "failed to decode proto key. falling back to binary outputla. Error: %v\n", err)
		}
	} else {
		keyToDisplay, err = avroDecode(msg.Key)
		if err != nil {
			fmt.Fprintf(&stderr, "could not decode Avro data: %v\n", err)
		}
	}

	if !raw {
		if isJSON(dataToDisplay) {
			dataToDisplay = formatValue(dataToDisplay)
		}

		if isJSON(keyToDisplay) {
			keyToDisplay = formatKey(keyToDisplay)
		}

		w := tabwriter.NewWriter(&stderr, tabwriterMinWidth, tabwriterWidth, tabwriterPadding, tabwriterPadChar, tabwriterFlags)

		if len(msg.Headers) > 0 {
			fmt.Fprintf(w, "Headers:\n")
		}

		for _, hdr := range msg.Headers {
			var hdrValue string
			// Try to detect azure eventhub-specific encoding
			if len(hdr.Value) > 0 {
				switch hdr.Value[0] {
				case 161:
					hdrValue = string(hdr.Value[2 : 2+hdr.Value[1]])
				case 131:
					hdrValue = strconv.FormatUint(binary.BigEndian.Uint64(hdr.Value[1:9]), 10)
				default:
					hdrValue = string(hdr.Value)
=======
					partitionDone := func() bool {
						mu.Lock()
						defer mu.Unlock()
						stderr.WriteTo(os.Stderr)
						colorable.NewColorableStdout().Write(dataToDisplay)
						fmt.Print("\n")
						if hasGlobalLimit {
							// normal increment because we're under lock
							globalWrittenCount++
							if globalWrittenCount >= globalLimit {
								fmt.Fprintf(os.Stderr, "Reached requested message count of %d.\n", globalLimit)
								os.Exit(0)
							}
						}
						if hasPartitionLimit && partitionCount >= partitionLimit {
							fmt.Fprintf(os.Stderr, "Reached requested message count of %d on partition %d.\n", partitionLimit, partition)
							return true
						}
						if endFlag && msg.Offset+1 == pc.HighWaterMarkOffset() {
							fmt.Fprintf(os.Stderr, "Reached end of partition %d (read %d messages).\n", partition, partitionCount)
							return true
						}
						return false
					}()
					if partitionDone {
						pc.Close()
						break
					}
>>>>>>> 539b7663
				}
			}

			fmt.Fprintf(w, "\tKey: %v\tValue: %v\n", string(hdr.Key), hdrValue)

		}

		if msg.Key != nil && len(msg.Key) > 0 {
			fmt.Fprintf(w, "Key:\t%v\n", string(keyToDisplay))
		}
		fmt.Fprintf(w, "Partition:\t%v\nOffset:\t%v\nTimestamp:\t%v\n", msg.Partition, msg.Offset, msg.Timestamp)
		w.Flush()
	}

	mu.Lock()
	stderr.WriteTo(errWriter)
	_, _ = colorableOut.Write(dataToDisplay)
	fmt.Fprintln(outWriter)
	mu.Unlock()

}

// proto to JSON
func protoDecode(reg *proto.DescriptorRegistry, b []byte, _type string) ([]byte, error) {
	dynamicMessage := reg.MessageForType(_type)
	if dynamicMessage == nil {
		return b, nil
	}

	err := dynamicMessage.Unmarshal(b)
	if err != nil {
		return nil, err
	}

	var m jsonpb.Marshaler
	var w bytes.Buffer

	err = m.Marshal(&w, dynamicMessage)
	if err != nil {
		return nil, err
	}
	return w.Bytes(), nil

}

func avroDecode(b []byte) ([]byte, error) {
	if schemaCache != nil {
		return schemaCache.DecodeMessage(b)
	}
	return b, nil
}

func formatKey(key []byte) []byte {
	if b, err := keyfmt.Format(key); err == nil {
		return b
	}
	return key

}

func formatValue(key []byte) []byte {
	if b, err := prettyjson.Format(key); err == nil {
		return b
	}
	return key
}

func isJSON(data []byte) bool {
	var i interface{}
	if err := json.Unmarshal(data, &i); err == nil {
		return true
	}
<<<<<<< HEAD
	return false
=======
	return string(b)
}

type consumeOptions struct {
	offsetFlagsMap map[int]string
	countsMap      map[int]int
	globalCount    int
}

// createOptions validates the flags and normalizes them into
// a single offset flag map the command can use
func createOptions(partitions []int) consumeOptions {

	opts := consumeOptions{
		offsetFlagsMap: map[int]string{},
		globalCount:    countFlag,
		countsMap:      map[int]int{},
	}

	numPartitions := len(partitions)

	// validate mutually exclusive flags
	var exclusive []string
	if tailFlag > 0 {
		exclusive = append(exclusive, "tail")
	}
	if len(tailsFlags) > 0 {
		exclusive = append(exclusive, "tails")
	}
	if skipFlag > 0 {
		exclusive = append(exclusive, "skip")
	}
	if len(skipsFlags) > 0 {
		exclusive = append(exclusive, "skips")
	}
	if followFlag {
		exclusive = append(exclusive, "follow")
	}
	if len(offsetFlags) > 0 {
		exclusive = append(exclusive, "offset")
	}
	if len(exclusive) > 1 {
		errorExit("multiple mutually exclusive offset-related flags provided, please only set one (flags set: %v)\n", exclusive)
	}

	if countFlag > 0 && len(countsFlags) > 0 {
		errorExit("--count and --counts are mutually exclusive, please only set one\n")
	}
	switch len(countsFlags) {
	case 0:
	case 1:
		commonCount := countsFlags[0]
		for _, partition := range partitions {
			opts.countsMap[partition] = commonCount
		}
	case numPartitions:
		for i, partition := range partitions {
			opts.countsMap[partition] = countsFlags[i]
		}
	default:
		errorExit("--counts takes 1 value or a number of values equal to the number of partitions (have %d partitions, got %d values)", numPartitions, len(tailsFlags))
	}

	if followFlag {
		for _, partition := range partitions {
			opts.offsetFlagsMap[partition] = "-1"
		}
	}

	if tailFlag > 0 {
		tailsFlags = make([]int, numPartitions)
		countdown := tailFlag
		for countdown > 0 {
			for i := 0; i < len(partitions) && countdown > 0; i++ {
				tailsFlags[i]++
				countdown--
			}
		}
	}

	switch len(tailsFlags) {
	case 0:
	case 1:
		for _, partition := range partitions {
			opts.offsetFlagsMap[partition] = fmt.Sprintf("-%d", tailsFlags[0])
		}
	case numPartitions:
		for i, partition := range partitions {
			opts.offsetFlagsMap[partition] = fmt.Sprintf("-%d", tailsFlags[i])
		}
	default:
		errorExit("--tails takes 1 value or a number of values equal to the number of partitions (have %d partitions, got %d values)", numPartitions, len(tailsFlags))
	}

	if skipFlag > 0 {
		skipsFlags = make([]int, numPartitions)
		countdown := skipFlag
		for countdown > 0 {
			for i := 0; i < len(partitions) && countdown > 0; i++ {
				skipsFlags[i]++
				countdown--
			}
		}
	}
	switch len(skipsFlags) {
	case 0:
	case 1:
		for _, partition := range partitions {
			opts.offsetFlagsMap[partition] = fmt.Sprintf("+%d", skipsFlags[0])
		}
	case numPartitions:
		for i, partition := range partitions {
			opts.offsetFlagsMap[partition] = fmt.Sprintf("+%d", skipsFlags[i])
		}
	default:
		errorExit("--skips takes 1 value or a number of values equal to the number of partitions (have %d partitions, got %d values)", numPartitions, len(skipsFlags))
	}

	if len(opts.offsetFlagsMap) == 0 {
		// only use offsetFlags if skip and tail unset
		switch len(offsetFlags) {
		case 0:
			// no other offsetting flags set, default to "oldest"
			for _, partition := range partitions {
				opts.offsetFlagsMap[partition] = "oldest"
			}
		case 1:
			for _, partition := range partitions {
				opts.offsetFlagsMap[partition] = offsetFlags[0]
			}
		case numPartitions:
			for i, partition := range partitions {
				opts.offsetFlagsMap[partition] = offsetFlags[i]
			}
		default:
			errorExit("--offsets takes 1 value or a number of values equal to the number of partitions (have %d partitions, got %d values)", numPartitions, len(offsetFlags))

		}
	}

	return opts
>>>>>>> 539b7663
}<|MERGE_RESOLUTION|>--- conflicted
+++ resolved
@@ -6,44 +6,23 @@
 	"encoding/binary"
 	"encoding/json"
 	"fmt"
-<<<<<<< HEAD
+	"os"
+	"sort"
 	"strconv"
 	"sync"
 	"text/tabwriter"
 	"time"
 
-=======
->>>>>>> 539b7663
 	"github.com/Shopify/sarama"
 	"github.com/birdayz/kaf/pkg/avro"
 	"github.com/birdayz/kaf/pkg/proto"
 	"github.com/golang/protobuf/jsonpb"
-<<<<<<< HEAD
-	prettyjson "github.com/hokaccha/go-prettyjson"
-=======
 	"github.com/hokaccha/go-prettyjson"
 	"github.com/mattn/go-colorable"
->>>>>>> 539b7663
 	"github.com/spf13/cobra"
-	"os"
-	"sort"
-	"strconv"
-	"strings"
-	"sync"
-	"sync/atomic"
-	"text/tabwriter"
 )
 
 var (
-<<<<<<< HEAD
-	offsetFlag      string
-	groupFlag       string
-	groupCommitFlag bool
-	raw             bool
-	follow          bool
-	schemaCache     *avro.SchemaCache
-	keyfmt          *prettyjson.Formatter
-=======
 	partitionsWhitelistFlag []int
 	offsetFlags             []string
 	countFlag               int
@@ -53,11 +32,12 @@
 	followFlag              bool
 	tailFlag                int
 	skipFlag                int
+	groupFlag               string
+	groupCommitFlag         bool
 	tailsFlags              []int
 	skipsFlags              []int
 	schemaCache             *avro.SchemaCache
 	keyfmt                  *prettyjson.Formatter
->>>>>>> 539b7663
 
 	protoType    string
 	keyProtoType string
@@ -71,10 +51,14 @@
 
 func init() {
 	rootCmd.AddCommand(consumeCmd)
-<<<<<<< HEAD
-	consumeCmd.Flags().StringVar(&offsetFlag, "offset", "oldest", "Offset to start consuming. Possible values: oldest, newest.")
+	consumeCmd.Flags().StringSliceVarP(&offsetFlags, "offset", "o", []string{},
+		`Offset to start consuming. Takes a single or partitioned value.
+Possible values: oldest, newest, -X, +X, X. (X is a number)
+oldest: Start reading at the oldest offset. This is the default if skip/take are undefined.
+newest: Start reading at the newest offset.
+X: Start reading at offset X.`)
 	consumeCmd.Flags().BoolVar(&raw, "raw", false, "Print raw output of messages, without key or prettified JSON")
-	consumeCmd.Flags().BoolVarP(&follow, "follow", "f", false, "Shorthand to start consuming with offset HEAD-1 on each partition. Overrides --offset flag")
+	consumeCmd.Flags().BoolVarP(&followFlag, "follow", "f", false, "Shorthand to start consuming with offset HEAD-1 on each partition. Overrides --offset flag")
 	consumeCmd.Flags().StringSliceVar(&protoFiles, "proto-include", []string{}, "Path to proto files")
 	consumeCmd.Flags().StringSliceVar(&protoExclude, "proto-exclude", []string{}, "Proto exclusions (path prefixes)")
 	consumeCmd.Flags().StringVar(&protoType, "proto-type", "", "Fully qualified name of the proto message type. Example: com.test.SampleMessage")
@@ -83,29 +67,15 @@
 	consumeCmd.Flags().Int64VarP(&limitMessagesFlag, "limit-messages", "l", 0, "Limit messages per partition")
 	consumeCmd.Flags().StringVarP(&groupFlag, "group", "g", "", "Consumer Group to use for consume")
 	consumeCmd.Flags().BoolVar(&groupCommitFlag, "commit", false, "Commit Group offset after receiving messages. Works only if consuming as Consumer Group")
-=======
-	consumeCmd.Flags().StringSliceVarP(&offsetFlags, "offset", "o", []string{},
-		`Offset to start consuming. Takes a single or partitioned value.
-Possible values: oldest, newest, -X, +X, X. (X is a number)
-oldest: Start reading at the oldest offset. This is the default if skip/take are undefined.
-newest: Start reading at the newest offset.
-X: Start reading at offset X.`)
+
 	consumeCmd.Flags().IntVarP(&tailFlag, "tail", "t", 0, "Reads the last X messages across all partitions. Overrides --offset flag.")
 	consumeCmd.Flags().IntSliceVarP(&tailsFlags, "tails", "T", []int{}, "Reads the last X messages on each partition. Takes a single or partitioned value.")
 	consumeCmd.Flags().IntVarP(&skipFlag, "skip", "s", 0, "Skips the first X messages across all partitions. Overrides --offset flag.")
 	consumeCmd.Flags().IntSliceVarP(&skipsFlags, "skips", "S", []int{}, "Skips the first X messages on each partition. Takes a single or partitioned value. ")
-
 	consumeCmd.Flags().IntVarP(&countFlag, "count", "n", 0, "Number of messages to consume before exiting.")
 	consumeCmd.Flags().IntSliceVarP(&countsFlags, "counts", "N", []int{}, "Number of messages to consume per partition before stopping. Takes a single or partitioned value.")
-
 	consumeCmd.Flags().IntSliceVarP(&partitionsWhitelistFlag, "partitions", "p", []int{}, "Partitions to read from as a comma-delimited list; if unset, all partitions will be read.")
-	consumeCmd.Flags().BoolVar(&raw, "raw", false, "Print raw output of messages, without key or prettified JSON.")
-	consumeCmd.Flags().BoolVarP(&followFlag, "follow", "f", false, "Shorthand to start consuming with offset HEAD-1 on each partition.")
 	consumeCmd.Flags().BoolVarP(&endFlag, "end", "e", false, "Stop reading after reaching the end of the partition(s).")
-	consumeCmd.Flags().StringSliceVar(&protoFiles, "proto-include", []string{}, "Path to proto files.")
-	consumeCmd.Flags().StringSliceVar(&protoExclude, "proto-exclude", []string{}, "Proto exclusions (path prefixes).")
-	consumeCmd.Flags().StringVar(&protoType, "proto-type", "", "Fully qualified name of the proto message type. Example: com.test.SampleMessage.")
->>>>>>> 539b7663
 
 	keyfmt = prettyjson.NewFormatter()
 	keyfmt.Newline = " " // Replace newline with space to avoid condensed output.
@@ -169,7 +139,6 @@
 	}
 }
 
-<<<<<<< HEAD
 const (
 	offsetsRetry = 500 * time.Millisecond
 )
@@ -198,30 +167,12 @@
 		cfg.Consumer.Offsets.Initial = offset
 		topic := args[0]
 		client := getClientFromConfig(cfg)
-=======
-var consumeCmd = &cobra.Command{
-	Use:   "consume",
-	Short: "Consume messages",
-	Args:  cobra.ExactArgs(1),
-	Long: `Flags which are documented with "Takes a single or partitioned value" can be passed a single 
-value or a comma-delimited list of value. If a single value is provided, that value will be used for each 
-partition. If a comma-delimited list is provided, the number of values must be the same as the number of 
-partitions being consumed (based on the --partitions flag, defaults to all partitions).`,
-	PreRun: setupProtoDescriptorRegistry,
-	Run: func(cmd *cobra.Command, args []string) {
-
-		topic := args[0]
-
-		client := getClient()
->>>>>>> 539b7663
 
 		if groupFlag != "" {
 			withConsumerGroup(cmd.Context(), client, topic, groupFlag)
 		} else {
 			withoutConsumerGroup(cmd.Context(), client, topic, offset)
 		}
-
-<<<<<<< HEAD
 	},
 }
 
@@ -268,9 +219,6 @@
 	var partitions []int32
 	if len(flagPartitions) == 0 {
 		partitions, err = consumer.Partitions(topic)
-=======
-		foundPartitions, err := consumer.Partitions(topic)
->>>>>>> 539b7663
 		if err != nil {
 			errorExit("Unable to get partitions: %v\n", err)
 		}
@@ -278,44 +226,40 @@
 		partitions = flagPartitions
 	}
 
-<<<<<<< HEAD
 	schemaCache = getSchemaCache()
-=======
-		var partitions []int
-
-		if len(partitionsWhitelistFlag) > 0 {
-			// filter the partitions but keep the order the user specified
-			foundPartitionMap := make(map[int32]bool)
-			for _, partition := range foundPartitions {
-				foundPartitionMap[partition] = true
-			}
-			for _, partition := range partitionsWhitelistFlag {
-				if !foundPartitionMap[int32(partition)] {
-					errorExit("Requested partition %d was not found.", partition)
-				}
-				partitions = append(partitions, partition)
-			}
-		} else {
-			for _, partition := range foundPartitions {
-				partitions = append(partitions, int(partition))
-			}
-			// make sure partitions are sorted in a reasonable order if the user provided partitioned arguments
-			sort.Ints(partitions)
-		}
-
-		opts := createOptions(partitions)
-
-		offsetFlagsMap := opts.offsetFlagsMap
-		countFlagsMap := opts.countsMap
-		globalLimit := int64(opts.globalCount)
-		hasGlobalLimit := globalLimit > 0
-
-
-		// counter used for writing progress to stderr (needed because of buffered tabwriter)
-		var globalProgress int64 = 0 // int64 because it's updated by atomic.AddInt64
-		// counter used to track how many messages have been written to std out
-		var globalWrittenCount int64 = 0
->>>>>>> 539b7663
+	var partitions []int
+
+	if len(partitionsWhitelistFlag) > 0 {
+		// filter the partitions but keep the order the user specified
+		foundPartitionMap := make(map[int32]bool)
+		for _, partition := range foundPartitions {
+			foundPartitionMap[partition] = true
+		}
+		for _, partition := range partitionsWhitelistFlag {
+			if !foundPartitionMap[int32(partition)] {
+				errorExit("Requested partition %d was not found.", partition)
+			}
+			partitions = append(partitions, partition)
+		}
+	} else {
+		for _, partition := range foundPartitions {
+			partitions = append(partitions, int(partition))
+		}
+		// make sure partitions are sorted in a reasonable order if the user provided partitioned arguments
+		sort.Ints(partitions)
+	}
+
+	opts := createOptions(partitions)
+
+	offsetFlagsMap := opts.offsetFlagsMap
+	countFlagsMap := opts.countsMap
+	globalLimit := int64(opts.globalCount)
+	hasGlobalLimit := globalLimit > 0
+
+	// counter used for writing progress to stderr (needed because of buffered tabwriter)
+	var globalProgress int64 = 0 // int64 because it's updated by atomic.AddInt64
+	// counter used to track how many messages have been written to std out
+	var globalWrittenCount int64 = 0
 
 	wg := sync.WaitGroup{}
 	mu := sync.Mutex{} // Synchronizes stderr and stdout.
@@ -323,7 +267,6 @@
 
 		wg.Add(1)
 
-<<<<<<< HEAD
 		go func(partition int32, offset int64) {
 			req := &sarama.OffsetRequest{
 				Version: int16(1),
@@ -360,117 +303,115 @@
 					handleMessage(msg, &mu)
 					if limitMessagesFlag > 0 && msg.Offset >= offset+limitMessagesFlag {
 						return
-=======
-			go func(partition int) {
-
-				offsetFlag := offsetFlagsMap[partition]
-				partitionLimit, hasPartitionLimit := countFlagsMap[partition]
-				offset, err := resolveOffset(client, topic, partition, offsetFlag)
-				if err != nil {
-					errorExit("Unable to get offsets for partition %d: %v.", partition, err)
-				}
-
-				formattedCount := "∞"
-				if hasGlobalLimit {
-					formattedCount = fmt.Sprintf("at most %d", globalLimit)
-				}
-				if hasPartitionLimit {
-					formattedCount = fmt.Sprintf("%d", partitionLimit)
-				}
-
-				var formattedOffset string
-				switch offset {
-				case sarama.OffsetNewest:
-					formattedOffset = "newest"
-				case sarama.OffsetOldest:
-					formattedOffset = "oldest"
-				default:
-					formattedOffset = fmt.Sprintf("%v", offset)
-				}
-
-				fmt.Fprintf(os.Stderr, "Starting to read %s messages on partition %v at offset %v\n", formattedCount, partition, formattedOffset)
-
-				pc, err := consumer.ConsumePartition(topic, int32(partition), offset)
-				if err != nil {
-					if strings.Contains(err.Error(), "outside the range of offsets maintained") {
-						fmt.Fprintf(os.Stderr, "Unable to consume partition %d starting at offset %d; will use newest offset; error was: %v\n", partition, offset, err)
-						pc, err = consumer.ConsumePartition(topic, int32(partition), sarama.OffsetNewest)
-					}
-					if err != nil {
-						errorExit("Unable to consume partition %d starting at offset %d: %v\n", partition, offset, err)
-					}
-				}
-
-				partitionCount := 0
-
-				for msg := range pc.Messages() {
-
-					var stderr bytes.Buffer
-
-					// TODO make this nicer
-					var dataToDisplay []byte
-					if protoType != "" {
-						dataToDisplay, err = protoDecode(reg, msg.Value, protoType)
-						if err != nil {
-							fmt.Fprintf(&stderr, "failed to decode proto. falling back to binary output. Error: %v", err)
-						}
-					} else {
-						dataToDisplay, err = avroDecode(msg.Value)
-						if err != nil {
-							fmt.Fprintf(&stderr, "could not decode Avro data: %v\n", err)
-						}
-					}
-
-					if !raw {
-						formatted, err := prettyjson.Format(dataToDisplay)
-						if err == nil {
-							dataToDisplay = formatted
-						}
-
-						w := tabwriter.NewWriter(&stderr, tabwriterMinWidth, tabwriterWidth, tabwriterPadding, tabwriterPadChar, tabwriterFlags)
-
-						if len(msg.Headers) > 0 {
-							fmt.Fprintf(w, "Headers:\n")
-						}
-
-						for _, hdr := range msg.Headers {
-							var hdrValue string
-							// Try to detect azure eventhub-specific encoding
-							if len(hdr.Value) > 0 {
-								switch hdr.Value[0] {
-								case 161:
-									hdrValue = string(hdr.Value[2 : 2+hdr.Value[1]])
-								case 131:
-									hdrValue = strconv.FormatUint(binary.BigEndian.Uint64(hdr.Value[1:9]), 10)
-								default:
-									hdrValue = string(hdr.Value)
-								}
-							}
-
-							fmt.Fprintf(w, "\tKey: %v\tValue: %v\n", string(hdr.Key), hdrValue)
-
-						}
-
-						if msg.Key != nil && len(msg.Key) > 0 {
-
-							key, err := avroDecode(msg.Key)
-							if err != nil {
-								fmt.Fprintf(&stderr, "could not decode Avro data: %v\n", err)
-							}
-							fmt.Fprintf(w, "Key:\t%v\n", formatKey(key))
-						}
-
-						fmt.Fprintf(w, "Partition:\t%v\nOffset:\t%v\nTimestamp:\t%v\n", msg.Partition, msg.Offset, msg.Timestamp)
-						partitionCount++
-						if hasPartitionLimit {
-							fmt.Fprintf(w, "Progress:\t%d/%d\n", partitionCount, partitionLimit)
-						}
-						if hasGlobalLimit {
-							count := atomic.AddInt64(&globalProgress, 1)
-							fmt.Fprintf(w, "Progress: \t%d/%d\n", count, globalLimit)
-						}
-						w.Flush()
->>>>>>> 539b7663
+						// go func(partition int) {
+
+						// 	offsetFlag := offsetFlagsMap[partition]
+						// 	partitionLimit, hasPartitionLimit := countFlagsMap[partition]
+						// 	offset, err := resolveOffset(client, topic, partition, offsetFlag)
+						// 	if err != nil {
+						// 		errorExit("Unable to get offsets for partition %d: %v.", partition, err)
+						// 	}
+
+						// 	formattedCount := "∞"
+						// 	if hasGlobalLimit {
+						// 		formattedCount = fmt.Sprintf("at most %d", globalLimit)
+						// 	}
+						// 	if hasPartitionLimit {
+						// 		formattedCount = fmt.Sprintf("%d", partitionLimit)
+						// 	}
+
+						// 	var formattedOffset string
+						// 	switch offset {
+						// 	case sarama.OffsetNewest:
+						// 		formattedOffset = "newest"
+						// 	case sarama.OffsetOldest:
+						// 		formattedOffset = "oldest"
+						// 	default:
+						// 		formattedOffset = fmt.Sprintf("%v", offset)
+						// 	}
+
+						// 	fmt.Fprintf(os.Stderr, "Starting to read %s messages on partition %v at offset %v\n", formattedCount, partition, formattedOffset)
+
+						// 	pc, err := consumer.ConsumePartition(topic, int32(partition), offset)
+						// 	if err != nil {
+						// 		if strings.Contains(err.Error(), "outside the range of offsets maintained") {
+						// 			fmt.Fprintf(os.Stderr, "Unable to consume partition %d starting at offset %d; will use newest offset; error was: %v\n", partition, offset, err)
+						// 			pc, err = consumer.ConsumePartition(topic, int32(partition), sarama.OffsetNewest)
+						// 		}
+						// 		if err != nil {
+						// 			errorExit("Unable to consume partition %d starting at offset %d: %v\n", partition, offset, err)
+						// 		}
+						// 	}
+
+						// 	partitionCount := 0
+
+						// 	for msg := range pc.Messages() {
+
+						// 		var stderr bytes.Buffer
+
+						// 		// TODO make this nicer
+						// 		var dataToDisplay []byte
+						// 		if protoType != "" {
+						// 			dataToDisplay, err = protoDecode(reg, msg.Value, protoType)
+						// 			if err != nil {
+						// 				fmt.Fprintf(&stderr, "failed to decode proto. falling back to binary output. Error: %v", err)
+						// 			}
+						// 		} else {
+						// 			dataToDisplay, err = avroDecode(msg.Value)
+						// 			if err != nil {
+						// 				fmt.Fprintf(&stderr, "could not decode Avro data: %v\n", err)
+						// 			}
+						// 		}
+
+						// 		if !raw {
+						// 			formatted, err := prettyjson.Format(dataToDisplay)
+						// 			if err == nil {
+						// 				dataToDisplay = formatted
+						// 			}
+
+						// 			w := tabwriter.NewWriter(&stderr, tabwriterMinWidth, tabwriterWidth, tabwriterPadding, tabwriterPadChar, tabwriterFlags)
+
+						// 			if len(msg.Headers) > 0 {
+						// 				fmt.Fprintf(w, "Headers:\n")
+						// 			}
+
+						// 			for _, hdr := range msg.Headers {
+						// 				var hdrValue string
+						// 				// Try to detect azure eventhub-specific encoding
+						// 				if len(hdr.Value) > 0 {
+						// 					switch hdr.Value[0] {
+						// 					case 161:
+						// 						hdrValue = string(hdr.Value[2 : 2+hdr.Value[1]])
+						// 					case 131:
+						// 						hdrValue = strconv.FormatUint(binary.BigEndian.Uint64(hdr.Value[1:9]), 10)
+						// 					default:
+						// 						hdrValue = string(hdr.Value)
+						// 					}
+						// 				}
+
+						// 				fmt.Fprintf(w, "\tKey: %v\tValue: %v\n", string(hdr.Key), hdrValue)
+
+						// 			}
+
+						// 			if msg.Key != nil && len(msg.Key) > 0 {
+
+						// 				key, err := avroDecode(msg.Key)
+						// 				if err != nil {
+						// 					fmt.Fprintf(&stderr, "could not decode Avro data: %v\n", err)
+						// 				}
+						// 				fmt.Fprintf(w, "Key:\t%v\n", formatKey(key))
+						// 			}
+
+						// 			fmt.Fprintf(w, "Partition:\t%v\nOffset:\t%v\nTimestamp:\t%v\n", msg.Partition, msg.Offset, msg.Timestamp)
+						// 			partitionCount++
+						// 			if hasPartitionLimit {
+						// 				fmt.Fprintf(w, "Progress:\t%d/%d\n", partitionCount, partitionLimit)
+						// 			}
+						// 			if hasGlobalLimit {
+						// 				count := atomic.AddInt64(&globalProgress, 1)
+						// 				fmt.Fprintf(w, "Progress: \t%d/%d\n", count, globalLimit)
+						// 			}
+						// 			w.Flush()
 					}
 				}
 			}
@@ -486,7 +427,6 @@
 	var keyToDisplay []byte
 	var err error
 
-<<<<<<< HEAD
 	if protoType != "" {
 		dataToDisplay, err = protoDecode(reg, msg.Value, protoType)
 		if err != nil {
@@ -537,7 +477,6 @@
 					hdrValue = strconv.FormatUint(binary.BigEndian.Uint64(hdr.Value[1:9]), 10)
 				default:
 					hdrValue = string(hdr.Value)
-=======
 					partitionDone := func() bool {
 						mu.Lock()
 						defer mu.Unlock()
@@ -566,7 +505,6 @@
 						pc.Close()
 						break
 					}
->>>>>>> 539b7663
 				}
 			}
 
@@ -639,10 +577,7 @@
 	if err := json.Unmarshal(data, &i); err == nil {
 		return true
 	}
-<<<<<<< HEAD
 	return false
-=======
-	return string(b)
 }
 
 type consumeOptions struct {
@@ -783,5 +718,4 @@
 	}
 
 	return opts
->>>>>>> 539b7663
 }